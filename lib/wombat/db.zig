--- conflicted
+++ resolved
@@ -539,14 +539,7 @@
                 const ptr = ValuePointer.decode(value.value) catch {
                     return error.CorruptedData;
                 };
-<<<<<<< HEAD
-                const data = self.value_log.read(ptr, self.allocator) catch {
-                    return null;
-                };
-                return data;
-=======
                 return self.value_log.read(ptr, self.allocator);
->>>>>>> 9d039415
             }
 
             return try self.allocator.dupe(u8, value.value);
@@ -563,14 +556,7 @@
                     const ptr = ValuePointer.decode(value.value) catch {
                         return error.CorruptedData;
                     };
-<<<<<<< HEAD
-                    const data = self.value_log.read(ptr, self.allocator) catch {
-                        return null;
-                    };
-                    return data;
-=======
                     return self.value_log.read(ptr, self.allocator);
->>>>>>> 9d039415
                 }
 
                 return try self.allocator.dupe(u8, value.value);
@@ -587,14 +573,7 @@
                 const ptr = ValuePointer.decode(value.value) catch {
                     return error.CorruptedData;
                 };
-<<<<<<< HEAD
-                const data = self.value_log.read(ptr, self.allocator) catch {
-                    return null;
-                };
-                return data;
-=======
                 return self.value_log.read(ptr, self.allocator);
->>>>>>> 9d039415
             }
 
             return try self.allocator.dupe(u8, value.value);
